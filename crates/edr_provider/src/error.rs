--- conflicted
+++ resolved
@@ -339,13 +339,8 @@
         let data = format!("0x{}", hex::encode(output.as_ref()));
         Self {
             reason: TransactionFailureReason::Revert(output),
-<<<<<<< HEAD
-            data: Some(data),
+            data,
             solidity_trace,
-=======
-            data,
-            trace,
->>>>>>> f0f5ca6b
             transaction_hash,
         }
     }
@@ -361,13 +356,8 @@
 
         Self {
             reason,
-<<<<<<< HEAD
-            data: None,
+            data: "0x".to_string(),
             solidity_trace,
-=======
-            data: "0x".to_string(),
-            trace,
->>>>>>> f0f5ca6b
             transaction_hash: tx_hash,
         }
     }
