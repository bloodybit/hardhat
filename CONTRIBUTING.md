--- conflicted
+++ resolved
@@ -44,12 +44,7 @@
 
 We use [Prettier](https://prettier.io/) to format all the code without any special configuration. Whatever Prettier does is considered The Right Thing. It's completely fine to commit non-prettied code and then reformat it in a later commit.
 
-<<<<<<< HEAD
-We also have [eslint](https://eslint.org/) installed in all the projects. It checks that you have run
-Prettier and forbids some dangerous patterns.
-=======
-We also have [tslint](https://palantir.github.io/tslint/) installed in all the projects. It checks that you have run Prettier and forbids some dangerous patterns.
->>>>>>> d905f668
+We also have [eslint](https://eslint.org/) installed in all the projects. It checks that you have run Prettier and forbids some dangerous patterns.
 
 The linter is always run in the CI, so make sure it passes before pushing code. You can use `yarn lint` and `yarn lint:fix` inside the packages' folders.
 
