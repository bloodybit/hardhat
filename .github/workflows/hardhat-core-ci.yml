--- conflicted
+++ resolved
@@ -45,7 +45,6 @@
       RUSTFLAGS: -Dwarnings
       RUSTDOCFLAGS: "-D warnings"
     steps:
-<<<<<<< HEAD
       - uses: actions/checkout@v3
 
       - name: Install Rust (stable)
@@ -80,11 +79,14 @@
     steps:
       - uses: actions/checkout@v3
 
+      - uses: pnpm/action-setup@v2
+        with:
+          version: 8
       - name: Install Node
         uses: actions/setup-node@v2
         with:
           node-version: ${{ matrix.node }}
-          cache: yarn
+          cache: pnpm
 
       - name: Install Rust (stable)
         uses: actions-rs/toolchain@v1
@@ -95,32 +97,18 @@
       - uses: Swatinem/rust-cache@v2
 
       - name: Install package
-        run: yarn --frozen-lockfile
+        run: pnpm install --frozen-lockfile --prefer-offline
 
       - name: Cache network requests
         uses: actions/cache@v2
         with:
           path: |
             packages/hardhat-core/test/internal/hardhat-network/provider/.hardhat_node_test_cache
-          key: hardhat-network-forking-tests-${{ hashFiles('yarn.lock') }}-${{ hashFiles('packages/hardhat-core/test/internal/hardhat-network/provider/node.ts') }}
-
-      - name: Build
-        run: yarn build
-
-=======
-      - uses: actions/checkout@v2
-      - uses: pnpm/action-setup@v2
-        with:
-          version: 8
-      - uses: actions/setup-node@v2
-        with:
-          node-version: 16
-          cache: "pnpm"
-      - name: Install
-        run: pnpm install --frozen-lockfile --prefer-offline
+          key: hardhat-network-forking-tests-${{ hashFiles('pnpm-lock.yaml') }}-${{ hashFiles('packages/hardhat-core/test/internal/hardhat-network/provider/node.ts') }}
+
       - name: Build
         run: pnpm build
->>>>>>> ba073b97
+
       - name: Run tests
         env:
           INFURA_URL: ${{ secrets.INFURA_URL }}
@@ -128,11 +116,7 @@
           HARDHAT_EXPERIMENTAL_VM_MODE: ${{ matrix.vm }}
           DO_NOT_SET_THIS_ENV_VAR____IS_HARDHAT_CI: true
           FORCE_COLOR: 3
-<<<<<<< HEAD
-        run: yarn test:except-provider
-=======
-        run: pnpm test:except-tracing
->>>>>>> ba073b97
+        run: pnpm test:except-provider
 
   test-provider:
     name: Test provider (${{ matrix.os }}, Node ${{ matrix.node }}, ${{ matrix.vm }})
@@ -147,14 +131,16 @@
         os: ["ubuntu-latest", "windows-latest"]
         vm: ["dual", "ethereumjs", "edr"]
     steps:
-<<<<<<< HEAD
-      - uses: actions/checkout@v3
-
+      - uses: actions/checkout@v3
+
+      - uses: pnpm/action-setup@v2
+        with:
+          version: 8
       - name: Install Node
         uses: actions/setup-node@v2
         with:
           node-version: ${{ matrix.node }}
-          cache: yarn
+          cache: pnpm
 
       - name: Install Rust (stable)
         uses: actions-rs/toolchain@v1
@@ -165,7 +151,7 @@
       - uses: Swatinem/rust-cache@v2
 
       - name: Install package
-        run: yarn --frozen-lockfile
+        run: pnpm install --frozen-lockfile --prefer-offline
 
       - name: Cache stack trace artifacts
         uses: actions/cache@v2
@@ -182,22 +168,8 @@
           key: hardhat-network-edr-cache
 
       - name: Build
-        run: yarn build
-
-=======
-      - uses: actions/checkout@v2
-      - uses: pnpm/action-setup@v2
-        with:
-          version: 8
-      - uses: actions/setup-node@v2
-        with:
-          node-version: 16
-          cache: "pnpm"
-      - name: Install
-        run: pnpm install --frozen-lockfile --prefer-offline
-      - name: Build
         run: pnpm build
->>>>>>> ba073b97
+
       - name: Run tests
         env:
           INFURA_URL: ${{ secrets.INFURA_URL }}
@@ -205,11 +177,7 @@
           HARDHAT_EXPERIMENTAL_VM_MODE: ${{ matrix.vm }}
           DO_NOT_SET_THIS_ENV_VAR____IS_HARDHAT_CI: true
           FORCE_COLOR: 3
-<<<<<<< HEAD
-        run: yarn test:provider
-=======
-        run: pnpm test:except-tracing
->>>>>>> ba073b97
+        run: pnpm test:provider
 
   test-edr-js:
     name: Test EDR bindings (${{ matrix.os }}, Node ${{ matrix.node }})
@@ -228,16 +196,18 @@
       run:
         working-directory: crates/edr_napi
     steps:
-<<<<<<< HEAD
-      - uses: actions/checkout@v3
-
+      - uses: actions/checkout@v3
+
+      - uses: pnpm/action-setup@v2
+        with:
+          version: 8
       - uses: actions/setup-node@v2
         with:
           node-version: ${{ matrix.node }}
-          cache: yarn
+          cache: pnpm
 
       - name: Install node dependencies
-        run: yarn --frozen-lockfile
+        run: pnpm install --frozen-lockfile --prefer-offline
 
       - name: Install Rust (stable)
         uses: actions-rs/toolchain@v1
@@ -249,10 +219,10 @@
       - uses: Swatinem/rust-cache@v2
 
       - name: Build
-        run: yarn build
+        run: pnpm build
 
       - name: Test
-        run: yarn test
+        run: pnpm test
 
   test-edr-rs:
     name: Test EDR (${{ matrix.os }})
@@ -370,25 +340,6 @@
         with:
           command: doc
           args: --workspace --no-deps --all-features
-=======
-      - uses: actions/checkout@v2
-      - uses: pnpm/action-setup@v2
-        with:
-          version: 8
-      - uses: actions/setup-node@v2
-        with:
-          node-version: ${{ matrix.node }}
-          cache: "pnpm"
-      - name: Install
-        run: pnpm install --frozen-lockfile --prefer-offline
-      - name: Build
-        run: pnpm build
-      - name: Run tests
-        env:
-          DO_NOT_SET_THIS_ENV_VAR____IS_HARDHAT_CI: true
-          FORCE_COLOR: 3
-        run: pnpm test:except-tracing
->>>>>>> ba073b97
 
   test_types_node:
     name: Test different versions of @types/node
@@ -404,7 +355,7 @@
       - uses: actions/setup-node@v2
         with:
           node-version: ${{ matrix.node }}
-          cache: "pnpm"
+          cache: pnpm
       - name: Install
         run: pnpm install --frozen-lockfile --prefer-offline
       - name: Install @types/node
