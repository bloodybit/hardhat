--- conflicted
+++ resolved
@@ -1,41 +1,10 @@
-name: hardhat-vyper CI
-
-on:
-  push:
-    branches: [$default-branch]
-    paths:
-      - "packages/hardhat-vyper/**"
-      - "packages/hardhat-core/**"
-      - "packages/hardhat-common/**"
-      - "config/**"
-  pull_request:
-    branches:
-      - "**"
-    paths:
-      - "packages/hardhat-vyper/**"
-      - "packages/hardhat-core/**"
-      - "packages/hardhat-common/**"
-      - "config/**"
-
-defaults:
-  run:
-    working-directory: packages/hardhat-vyper
-
-concurrency:
-  group: ${{github.workflow}}-${{github.ref}}
-  cancel-in-progress: true
-
 jobs:
   test_on_linux:
     name: Test hardhat-vyper on Ubuntu with Node ${{ matrix.node }}
     runs-on: ubuntu-latest
     strategy:
       matrix:
-<<<<<<< HEAD
-        node: [18]
-=======
-        node: [14, 16, 18.15]
->>>>>>> 41068621
+        node: [18.15]
     steps:
       - uses: actions/checkout@v2
       - uses: actions/setup-node@v2
